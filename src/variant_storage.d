module variant_storage;

struct VariantIndex(Types...)
{
    import std.meta : staticIndexOf;

<<<<<<< HEAD
private:
    alias Type = ubyte;         // type index type
    enum typeBits = 8 * Type.sizeof;
    enum maxTypesCount = 2^^(typeBits) - 1; // maximum number of allowed type parameters
=======
    alias Kind = ubyte; // kind code
    enum kindBits = 8 * Kind.sizeof;
    enum maxTypesCount = 2^^(kindBits) - 1; // maximum number of allowed type parameters
>>>>>>> 46788acd

    enum indexOf(U) = staticIndexOf!(U, Types); // TODO cast to ubyte if Types.length is <= 256
    enum canStore(U) = indexOf!U >= 0;

    enum typeCount = Types.length;

    private enum N = typeCount; // useful local shorthand

    /// Construct.
    this(Kind kind, size_t index) // TODO can ctor inferred by bitfields?
    {
        _kind = kind;
        _index = index;
    }

    /// Returns: `true` iff `this` targets a value of type `U`.
    bool isOfType(U)() const { return indexOf!(U) == _kind; }

    import std.bitmanip : bitfields;
    mixin(bitfields!(size_t, "_index", 64 - kindBits,
                     Kind, "_kind", kindBits));
}

/** Stores set of variants.

    Enables lightweight storage of polymorphic objects.

    Each element is indexed by a corresponding `VariantIndex`.
<<<<<<< HEAD

    - TODO Range this.filterOfType!U(variantIndexes) inout, Range element is of type `ref inout(U)`
    - TODO removeBack
    - TODO removeBackMaybe()
=======
>>>>>>> 46788acd
 */
struct VariantStorage(Types...)
{
    import std.meta : staticIndexOf;

    alias Index = VariantIndex!Types;

    private enum indexOf(U) = staticIndexOf!(U, Types); // TODO cast to ubyte if Types.length is <= 256
    private enum canStore(U) = indexOf!U >= 0;

    import basic_copyable_array : CopyableArray; // TODO break out `BasicArray` from CopyableArray

    private static string typeStringOf(Type)()
    {
        static if (__traits(hasMember, Type, `typeString`))
        {
            return Type.typeString;
        }
        else
        {
            return Type.mangleof;
        }
    }

    /// Returns: array type (as a string) of `Type`.
    private static string arrayTypeString(Type)()
    {
        return `CopyableArray!(` ~ Type.stringof ~ `)`;
    }

    /// Returns: array instance (as a strinng) storing `Type`.
    private static string arrayInstanceString(Type)()
    {
        return `_values` ~ typeStringOf!Type;
    }

    /** Insert `value` at back. */
    Index insertBack(U)(U value)
        if (canStore!U)
    {
        mixin(arrayInstanceString!U ~ `.insertBack(value);`);
        mixin(`const currentLength = ` ~ arrayInstanceString!U ~ `.length;`);
        return typeof(return)(indexOf!U, currentLength);
    }

    /// Peek at element of type `U` at `index`.
    scope ref inout(U) ofTypeAt(U)(in size_t index) inout return
        if (canStore!U)
    {
        mixin(`return ` ~ arrayInstanceString!U ~ `[index];`);
    }

    /// Get all elements of type `U`.
    scope inout(U)[] allOfType(U)() inout return
        if (canStore!U)
    {
        mixin(`return ` ~ arrayInstanceString!U ~ `[];`);
    }

    /** Returns: length of store. */
    @property size_t length() const
    {
        typeof(return) lengthSum = 0;
        foreach (Type; Types)
        {
            mixin(`lengthSum += ` ~ arrayInstanceString!Type ~ `.length;`);
        }
        return lengthSum;
    }

private:
    version(LDC)
    {
        static if (__VERSION__ >= 2076)
        {
            pragma(msg, __FILE__ ~ ":" ~ __LINE__.stringof ~
                   ": info: both DMD and LDC now has foreach, so use it to generate storages below");
        }
    }

    // storages
    mixin({
            string s = "";
            foreach (i, Type; Types)
            {
                s ~= arrayTypeString!Type ~ ` ` ~ arrayInstanceString!Type ~ `;`;
            }
            return s;
        }());
}

version(unittest)
{
    import fixed_array : FixedArray;
    alias Chars(uint capacity) = FixedArray!(char, capacity);
    alias Data = VariantStorage!(Chars!7,
                                 Chars!15,
                                 ulong);
}

/// test regular store
@safe pure nothrow @nogc unittest
{
    Data data;
    assert(data.length == 0);

    assert(data.insertBack(ulong(13)).isOfType!ulong);
    assert(data.ofTypeAt!ulong(0) == ulong(13));
    assert(data.length == 1);
    assert(data.allOfType!ulong == [ulong(13)].s);

<<<<<<< HEAD
    assert(data.insertBack(FewChars!7(`1234567`)).isOfType!(FewChars!7));
    assert(data.ofTypeAt!(FewChars!7)(0) == FewChars!7(`1234567`));
    assert(data.allOfType!(FewChars!7) == [FewChars!7(`1234567`)].s);
    assert(data.length == 2);

    assert(data.insertBack(FewChars!15(`123`)).isOfType!(FewChars!15));
    assert(data.ofTypeAt!(FewChars!15)(0) == FewChars!15(`123`));
    assert(data.allOfType!(FewChars!15) == [FewChars!15(`123`)].s);
    assert(data.length == 3);

    assert(data.insertBack(FewChars!15(`1234`)).isOfType!(FewChars!15));
    assert(data.ofTypeAt!(FewChars!15)(1) == FewChars!15(`1234`));
    assert(data.allOfType!(FewChars!15) == [FewChars!15(`123`),
                                            FewChars!15(`1234`)].s);
=======
    assert(data.insertBack(Chars!7(`1234567`)).isOfType!(Chars!7));
    assert(data.get!(Chars!7)(0) == Chars!7(`1234567`));
    assert(data.length == 2);

    assert(data.insertBack(Chars!15(`123`)).isOfType!(Chars!15));
    assert(data.get!(Chars!15)(0) == Chars!15(`123`));
    assert(data.length == 3);

    assert(data.insertBack(Chars!15(`1234`)).isOfType!(Chars!15));
    assert(data.get!(Chars!15)(1) == Chars!15(`1234`));
>>>>>>> 46788acd
    assert(data.length == 4);
}

version(unittest)
{
    alias VS = VariantStorage!(Rel1, Rel2, Rel3, Rel4, Rel5,
                               Pred1, Pred2, Pred3, Pred4, Pred5,
                               Fn1, Fn2, Fn3, Fn4);

    // relations
    struct Rel1 { VS.Index a; }
    struct Rel2 { VS.Index a, b; }
    struct Rel3 { VS.Index a, b, c; }
    struct Rel4 { VS.Index a, b, c, d; }
    struct Rel5 { VS.Index a, b, c, d, e; }

    // predicates
    struct Pred1 { VS.Index a; }
    struct Pred2 { VS.Index a, b; }
    struct Pred3 { VS.Index a, b, c; }
    struct Pred4 { VS.Index a, b, c, d; }
    struct Pred5 { VS.Index a, b, c, d, e; }

    // functions
    struct Fn1 { VS.Index a; }
    struct Fn2 { VS.Index a, b; }
    struct Fn3 { VS.Index a, b, c; }
    struct Fn4 { VS.Index a, b, c, d; }
}

@safe pure nothrow @nogc unittest
{
    VS vs;
}

version(unittest)
{
    import array_help : s;
}<|MERGE_RESOLUTION|>--- conflicted
+++ resolved
@@ -4,16 +4,10 @@
 {
     import std.meta : staticIndexOf;
 
-<<<<<<< HEAD
 private:
-    alias Type = ubyte;         // type index type
-    enum typeBits = 8 * Type.sizeof;
-    enum maxTypesCount = 2^^(typeBits) - 1; // maximum number of allowed type parameters
-=======
     alias Kind = ubyte; // kind code
     enum kindBits = 8 * Kind.sizeof;
     enum maxTypesCount = 2^^(kindBits) - 1; // maximum number of allowed type parameters
->>>>>>> 46788acd
 
     enum indexOf(U) = staticIndexOf!(U, Types); // TODO cast to ubyte if Types.length is <= 256
     enum canStore(U) = indexOf!U >= 0;
@@ -42,13 +36,10 @@
     Enables lightweight storage of polymorphic objects.
 
     Each element is indexed by a corresponding `VariantIndex`.
-<<<<<<< HEAD
 
     - TODO Range this.filterOfType!U(variantIndexes) inout, Range element is of type `ref inout(U)`
     - TODO removeBack
     - TODO removeBackMaybe()
-=======
->>>>>>> 46788acd
  */
 struct VariantStorage(Types...)
 {
@@ -160,33 +151,20 @@
     assert(data.length == 1);
     assert(data.allOfType!ulong == [ulong(13)].s);
 
-<<<<<<< HEAD
-    assert(data.insertBack(FewChars!7(`1234567`)).isOfType!(FewChars!7));
-    assert(data.ofTypeAt!(FewChars!7)(0) == FewChars!7(`1234567`));
-    assert(data.allOfType!(FewChars!7) == [FewChars!7(`1234567`)].s);
+    assert(data.insertBack(Chars!7(`1234567`)).isOfType!(Chars!7));
+    assert(data.ofTypeAt!(Chars!7)(0) == Chars!7(`1234567`));
+    assert(data.allOfType!(Chars!7) == [Chars!7(`1234567`)].s);
     assert(data.length == 2);
 
-    assert(data.insertBack(FewChars!15(`123`)).isOfType!(FewChars!15));
-    assert(data.ofTypeAt!(FewChars!15)(0) == FewChars!15(`123`));
-    assert(data.allOfType!(FewChars!15) == [FewChars!15(`123`)].s);
+    assert(data.insertBack(Chars!15(`123`)).isOfType!(Chars!15));
+    assert(data.ofTypeAt!(Chars!15)(0) == Chars!15(`123`));
+    assert(data.allOfType!(Chars!15) == [Chars!15(`123`)].s);
     assert(data.length == 3);
 
-    assert(data.insertBack(FewChars!15(`1234`)).isOfType!(FewChars!15));
-    assert(data.ofTypeAt!(FewChars!15)(1) == FewChars!15(`1234`));
-    assert(data.allOfType!(FewChars!15) == [FewChars!15(`123`),
-                                            FewChars!15(`1234`)].s);
-=======
-    assert(data.insertBack(Chars!7(`1234567`)).isOfType!(Chars!7));
-    assert(data.get!(Chars!7)(0) == Chars!7(`1234567`));
-    assert(data.length == 2);
-
-    assert(data.insertBack(Chars!15(`123`)).isOfType!(Chars!15));
-    assert(data.get!(Chars!15)(0) == Chars!15(`123`));
-    assert(data.length == 3);
-
     assert(data.insertBack(Chars!15(`1234`)).isOfType!(Chars!15));
-    assert(data.get!(Chars!15)(1) == Chars!15(`1234`));
->>>>>>> 46788acd
+    assert(data.ofTypeAt!(Chars!15)(1) == Chars!15(`1234`));
+    assert(data.allOfType!(Chars!15) == [Chars!15(`123`),
+                                            Chars!15(`1234`)].s);
     assert(data.length == 4);
 }
 
